cmake_minimum_required(VERSION 3.16)

include (${CMAKE_SOURCE_DIR}/entobench_helpers.cmake)

set(SOURCE_FILE ${CMAKE_CURRENT_SOURCE_DIR}/int_add_zero.cc)

add_library(
  ento-ubmark
  INTERFACE
)

if (STM32_BUILD)
  set(MODULES
    bench
    mcu-util
    Eigen
    CMSIS::STM32::${STM_PRODUCT}
  )

  message("Building ubmark")
  add_benchmark(ubmark
                SOURCES ${SOURCE_FILE}
                LIBRARIES ${MODULES})

<<<<<<< HEAD
  add_stm32_flash_and_debug_targets(ubmark)
endif()


=======
  add_stm32_target(ubmark)
endif()
>>>>>>> 5a1eb655
<|MERGE_RESOLUTION|>--- conflicted
+++ resolved
@@ -22,12 +22,7 @@
                 SOURCES ${SOURCE_FILE}
                 LIBRARIES ${MODULES})
 
-<<<<<<< HEAD
-  add_stm32_flash_and_debug_targets(ubmark)
+  add_stm32_target(ubmark)
 endif()
 
 
-=======
-  add_stm32_target(ubmark)
-endif()
->>>>>>> 5a1eb655
