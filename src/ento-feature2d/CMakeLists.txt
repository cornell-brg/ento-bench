--- conflicted
+++ resolved
@@ -26,13 +26,10 @@
 set(TEST_FILES
   test_fast.cc
   test_feature2d_util.cc
-<<<<<<< HEAD
   test_lk_optical_flow.cc
   test_lk_optical_flow_iter.cc
   test_image_pyramid.cc
-=======
   test_sparse_optical_flow_problem.cc
->>>>>>> 8b33ac6c
 )
 
 set(LIBRARIES_test_fast
@@ -43,6 +40,15 @@
 
 set(LIBRARIES_test_sparse_optical_flow_problem
   m ento-perception ento_util Eigen image_io)
+
+set(LIBRARIES_test_lk_optical_flow
+  m ento_util png image_io Eigen)
+
+set(LIBRARIES_test_lk_optical_flow_iter
+  m ento_util png image_io Eigen)
+
+set(LIBRARIES_test_image_pyramid
+  m ento_util png image_io Eigen)
 
 set(LIBRARIES_test_lk_optical_flow
   m ento_util png image_io Eigen)
