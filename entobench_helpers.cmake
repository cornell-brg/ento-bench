# This file defines CMake helper functions

include(CMakeParseArguments)

function(add_arm_semihosting_executable TARGET_NAME)
  # Extract source files and libs from arguments
  cmake_parse_arguments(ARG "" "" "SOURCES;LIBRARIES" ${ARGN})
  
  add_executable(${TARGET_NAME} ${ARG_SOURCES})

  target_link_options(${TARGET_NAME}
    PRIVATE
    "--specs=rdimon.specs"
    "-lc"
    "-lrdimon"
  )

  target_compile_definitions(${TARGET_NAME}
    PRIVATE
    SEMIHOSTING
  )

  # Include Eigen if it's one of the libraries
  if("Eigen" IN_LIST ARG_LIBRARIES)
    target_include_directories(${TARGET_NAME} PRIVATE ${EIGEN_DIR})
   list(REMOVE_ITEM ARG_LIBRARIES Eigen)  # Remove Eigen from the libraries to avoid linking it
  endif()

  message("[ARM semihosting build] Libs to link for ${TARGET_NAME}: ${ARG_LIBRARIES}")
  message(STATUS "Linker Options: ${CMAKE_EXE_LINKER_FLAGS}")
  target_link_libraries(${TARGET_NAME}
    PUBLIC
    ${ARG_LIBRARIES}
    mcu-util
  )
endfunction()

function(add_arm_executable TARGET_NAME)
  # Extract source files and libs from arguments
  cmake_parse_arguments(ARG "" "" "SOURCES;LIBRARIES" ${ARGN})
  
  add_executable(${TARGET_NAME} ${ARG_SOURCES})

  target_link_options(${TARGET_NAME}
    PRIVATE
    "--specs=nano.specs"
    "--specs=nosys.specs"
  )

  # Include Eigen if it's one of the libraries
  if("Eigen" IN_LIST ARG_LIBRARIES)
    target_include_directories(${TARGET_NAME} PRIVATE ${EIGEN_DIR})
   list(REMOVE_ITEM ARG_LIBRARIES Eigen)  # Remove Eigen from the libraries to avoid linking it
  endif()

  message(STATUS "[ARM non semihosting build] Libs to link for ${TARGET_NAME}: ${ARG_LIBRARIES}")
  message(STATUS "Linker Options: ${CMAKE_EXE_LINKER_FLAGS}")
  target_link_libraries(${TARGET_NAME}
    PUBLIC
    ${ARG_LIBRARIES}
    #mcu-util
  )

endfunction()



function(add_arm_baremetal_gem5_se_executable TARGET_NAME)
  # Extract source files and libs from arguments
  cmake_parse_arguments(ARG "" "" "SOURCES;LIBRARIES" ${ARGN})
  
  add_executable(${TARGET_NAME} ${ARG_SOURCES})

  target_link_options(${TARGET_NAME}
    PRIVATE
    -L$ENV{ARM_NONE_EABI_LIB}/thumb/v7e-m+fp/hard #Link hard float lib
    -lc_nano
    -nostartfiles
    --data-sections
    -Xlinker -T${STARTUP_DIR}/boot.ld
    -static # gem5 SE mode needs a static binary
    -Wl,--undefined,_printf_float
    -Wl,--undefined,_scanf_float
  )

  message("[ARM gem5-SE build] Libs for ${TARGET_NAME}: ${ARG_LIBRARIES}")
  target_link_libraries(${TARGET_NAME}
    PUBLIC
    ${ARG_LIBRARIES}
  )

  if("Eigen" IN_LIST ARG_LIBRARIES)
    target_include_directories(${TARGET_NAME} PRIVATE ${EIGEN_DIR})
    list(REMOVE_ITEM ARG_LIBRARIES Eigen)  # Remove Eigen from the libraries to avoid linking it
  endif()

  target_link_directories(${TARGET_NAME}
    PRIVATE
    ${CMAKE_BINARY_DIR}/src/startup/CMakeFiles/startup_lib.dir
  )

endfunction()

function(add_non_arm_executable TARGET_NAME)
  cmake_parse_arguments(ARG "" "EXCLUDE" "SOURCES;LIBRARIES" ${ARGN})

  if(ARG_EXCLUDE)
    add_executable(${TARGET_NAME} EXCLUDE_FROM_ALL ${ARG_SOURCES})
  else()
    add_executable(${TARGET_NAME} ${ARG_SOURCES})
  endif()

  message(STATUS "Building ${TARGET_NAME} with the following libs/includes: ${ARG_LIBRARIES}")
  
  if("Eigen" IN_LIST ARG_LIBRARIES)
    message(STATUS "Eigen in libraries list. Adding as include dir...")
    target_include_directories(${TARGET_NAME} PRIVATE ${EIGEN_DIR})
    list(REMOVE_ITEM ARG_LIBRARIES Eigen)  # Remove Eigen from the libraries to avoid linking it
  else()
    message(STATUS "Eigen not in libraries list: ${ARG_LIBRARIES}")
  endif()

  message(STATUS "linking ${ARG_LIBRARIES} to ${TARGET_NAME}")
  target_link_libraries(${TARGET_NAME}
    PRIVATE
    ${ARG_LIBRARIES}
  )
endfunction()

function(add_benchmark TARGET_NAME)
  cmake_parse_arguments(ARG "" "EXCLUDE" "SOURCES;LIBRARIES" ${ARGN})

  # Determine the build type (semihosting, gem5-SE, or native)
  if(STM32_BUILD)
    add_arm_semihosting_executable(${TARGET_NAME}
<<<<<<< HEAD
        SOURCES ${ARG_SOURCES}
=======
      SOURCES ${ARG_SOURCES}
>>>>>>> 129daea9
      LIBRARIES ${ARG_LIBRARIES}
    )
    add_arm_executable(${TARGET_NAME}-no-semihosting
      SOURCES ${SOURCE_FILE}
      LIBRARIES ${ARG_LIBRARIES})

  elseif(GEM5_BUILD)
    add_arm_baremetal_gem5_se_executable(${TARGET_NAME}
      SOURCES ${ARG_SOURCES}
      LIBRARIES ${ARG_LIBRARIES}
    )
  else()
    #add_non_arm_executable(${TARGET_NAME}
    #  SOURCES ${ARG_SOURCES}
    #  LIBRARIES ${ARG_LIBRARIES}
    #)
  endif()

  # Set output directory based on the target's category
  # get_filename_component(BENCHMARK_PATH ${SOURCE_FILE} DIRECTORY)
  #if(BENCHMARK_PATH MATCHES "kernels")
  #  set_target_properties(${TARGET_NAME} PROPERTIES RUNTIME_OUTPUT_DIRECTORY ${CMAKE_BINARY_DIR}/benchmarks/kernels/bin)
  #elseif(BENCHMARK_PATH MATCHES "ubmarks")
  #  set_target_properties(${TARGET_NAME} PROPERTIES RUNTIME_OUTPUT_DIRECTORY ${CMAKE_BINARY_DIR}/benchmarks/microbenchmarks/bin)
  #elseif(BENCHMARK_PATH MATCHES "scenarios")
  #  set_target_properties(${TARGET_NAME} PROPERTIES RUNTIME_OUTPUT_DIRECTORY ${CMAKE_BINARY_DIR}/benchmarks/scenarios/bin)
  #elseif(BENCHMARK_PATH MATCHES "workloads")
  #  set_target_properties(${TARGET_NAME} PROPERTIES RUNTIME_OUTPUT_DIRECTORY ${CMAKE_BINARY_DIR}/benchmarks/workloads/bin)
    #else()
    #set_target_properties(${TARGET_NAME} PROPERTIES RUNTIME_OUTPUT_DIRECTORY ${CMAKE_BINARY_DIR}/benchmarks/other/bin)
    #endif()
endfunction()


# Helper function to create custom targets for flashing and debugging STM32 binaries using OpenOCD
function(add_stm32_target target_name)
  # Flash target
  get_target_property(TARGET_BUILD_DIR ${target_name} BINARY_DIR)
  file(RELATIVE_PATH RELATIVE_TARGET_BUILD_DIR ${CMAKE_BINARY_DIR} ${TARGET_BUILD_DIR})

  add_custom_target(stm32-flash-${target_name}-semihosted
    COMMAND openocd
      -f ${OPENOCD_INTERFACE}
      -f ${CMAKE_SOURCE_DIR}/openocd/${OPENOCD_CFG}
      -c "init"
      -c "reset halt"
      -c "arm semihosting enable"
      -c "program bin/${target_name}.elf verify"
      -c "reset run"
    DEPENDS ${target_name}
    COMMENT "Flashing ${target_name} to target (${OPENOCD_CFG})"
  )

  # Debug target. User must open up another terminal and use arm-none-eabi-gdb/gdb/lldb...
  add_custom_target(stm32-debug-${target_name}-semihosted
    COMMAND openocd
      -f ${OPENOCD_INTERFACE}
      -f ${CMAKE_SOURCE_DIR}/openocd/${OPENOCD_CFG}
      -c "init"
      -c "reset halt"
      -c "arm semihosting_cmdline '12'" # 12 to see how strings are passed by semihosting
      -c "arm semihosting enable"
      -c "program bin/${target_name}.elf verify"
      -c "reset halt"
    DEPENDS ${target_name}
    COMMENT "Starting debug session for ${target_name} on ${OPENOCD_CFG}"
  )

endfunction()

function(add_stm32_no_semihosting_target target_name)
  # Flash target without semihosting
  add_custom_target(stm32-flash-${target_name}
    COMMAND openocd
      -f ${OPENOCD_INTERFACE}
      -f ${CMAKE_SOURCE_DIR}/openocd/${OPENOCD_CFG}
      -c "init"
      -c "reset halt"
      -c "program $<TARGET_FILE:${target_name}> verify"
      -c "reset run"
      -c "exit"
    DEPENDS ${target_name}
    COMMENT "Flashing ${target_name} to target (${OPENOCD_CFG}) without semihosting"
  )

  # Debug target without semihosting
  add_custom_target(stm32-debug-${target_name}
    COMMAND openocd
      -f ${OPENOCD_INTERFACE}
      -f ${CMAKE_SOURCE_DIR}/openocd/${OPENOCD_CFG}
      -c "init"
      -c "reset halt"
      -c "program $<TARGET_FILE:${target_name}> verify"
      -c "reset halt"
    DEPENDS ${target_name}
    COMMENT "Starting debug session for ${target_name} on ${OPENOCD_CFG} without semihosting"
  )
endfunction()

function(add_ento_test TARGET_NAME)
  cmake_parse_arguments(ARG "" "" "SOURCES;LIBRARIES" ${ARGN})

  if (NOT GEM5_ARMV7E-M_BUILD AND NOT STM32_BUILD)
    message(STATUS "Building ${TEST_BIN} for native")
    add_non_arm_executable(${TARGET_NAME}
      EXCLUDE TRUE
      SOURCES ${ARG_SOURCES}
      LIBRARIES ${ARG_LIBRARIES})
    add_dependencies(check ${TARGET_NAME})
    add_test(NAME ${TARGET_NAME} COMMAND ${TARGET_NAME})
  endif()
endfunction()

function(add_stm32_targets target_list)
  message(STATUS "Inside add_stm32_targets: ${target_list}")
  foreach(target_name IN LISTS target_list)
    MESSAGE(INFO "Added stm32 target: ${target_name}")
    add_stm32_target(${target_name})
    #add_stm32_no_semihosting_target(${target_name})
  endforeach()
endfunction()

## Get all properties that cmake supports
execute_process(COMMAND cmake --help-property-list OUTPUT_VARIABLE CMAKE_PROPERTY_LIST)
## Convert command output into a CMake list
STRING(REGEX REPLACE ";" "\\\\;" CMAKE_PROPERTY_LIST "${CMAKE_PROPERTY_LIST}")
STRING(REGEX REPLACE "\n" ";" CMAKE_PROPERTY_LIST "${CMAKE_PROPERTY_LIST}")

list(REMOVE_DUPLICATES CMAKE_PROPERTY_LIST)

function(print_target_properties tgt)
    if(NOT TARGET ${tgt})
      message("There is no target named '${tgt}'")
      return()
    endif()

    foreach (prop ${CMAKE_PROPERTY_LIST})
        string(REPLACE "<CONFIG>" "${CMAKE_BUILD_TYPE}" prop ${prop})
        get_target_property(propval ${tgt} ${prop})
        if (propval)
            message ("${tgt} ${prop} = ${propval}")
        endif()
    endforeach(prop)
endfunction(print_target_properties)


<|MERGE_RESOLUTION|>--- conflicted
+++ resolved
@@ -133,11 +133,7 @@
   # Determine the build type (semihosting, gem5-SE, or native)
   if(STM32_BUILD)
     add_arm_semihosting_executable(${TARGET_NAME}
-<<<<<<< HEAD
-        SOURCES ${ARG_SOURCES}
-=======
       SOURCES ${ARG_SOURCES}
->>>>>>> 129daea9
       LIBRARIES ${ARG_LIBRARIES}
     )
     add_arm_executable(${TARGET_NAME}-no-semihosting
