--- conflicted
+++ resolved
@@ -176,11 +176,7 @@
 
   add_custom_target(stm32-flash-${target_name}
     COMMAND openocd
-<<<<<<< HEAD
-      # -d 
-=======
-      -d
->>>>>>> 4435f6b3
+      # -d
       -f ${OPENOCD_INTERFACE}
       -f ${CMAKE_SOURCE_DIR}/openocd/${OPENOCD_CFG}
       -c "init"
